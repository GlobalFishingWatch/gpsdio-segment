--- conflicted
+++ resolved
@@ -1,11 +1,7 @@
 # Local files we don't want to track
 untracked/
 *.ipynb
-<<<<<<< HEAD
-.ipynb_checkpoints
-=======
 .ipynb_checkpoints/
->>>>>>> 96e76c8d
 
 # Byte-compiled / optimized / DLL files
 __pycache__/
