--- conflicted
+++ resolved
@@ -8,18 +8,11 @@
 from gpsdio_segment.core import Segmentizer  # noqa: F401
 from gpsdio_segment.segment import BadSegment, Segment  # noqa: F401
 
-<<<<<<< HEAD
-__version__ = "0.20.2"
+__version__ = "3.0.0"
+
 __author__ = "Paul Woods"
 __email__ = "paul@skytruth.org"
 __source__ = "https://github.com/SkyTruth/gpsdio-segment"
-=======
-__version__ = '3.0.0'
-
-__author__ = 'Paul Woods'
-__email__ = 'paul@skytruth.org'
-__source__ = 'https://github.com/SkyTruth/gpsdio-segment'
->>>>>>> 9426728a
 __license__ = """
 Copyright 2015-2020 SkyTruth
 Authors:
