--- conflicted
+++ resolved
@@ -8,12 +8,8 @@
 from gpsdio_segment.core import Segmentizer  # noqa: F401
 from gpsdio_segment.segment import BadSegment, Segment  # noqa: F401
 
-<<<<<<< HEAD
-__version__ = "0.20.2"
-=======
 __version__ = "3.0.0"
 
->>>>>>> e356238a
 __author__ = "Paul Woods"
 __email__ = "paul@skytruth.org"
 __source__ = "https://github.com/SkyTruth/gpsdio-segment"
